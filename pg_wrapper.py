#!/usr/bin/env python3

import os
import psutil
import subprocess
import sys


LOG_PREFIX = 'pg: '
USAGE = '''
This is a wrapper script for various PostgreSQL common actions.

Usage:
    pg create_virtualenv <pg_venv>
    pg workon <pg_venv>
    pg <action> [args]

Actions:
    check, ck:
        Run `make check` in postgresql source dir.
        Uses environment variable PG_DIR

    configure, c:
        pg configure [<additional_args>]

        <additional_args>: additional options passed to the configure script

        Run `./configure` in postgresql source dir.
        Postgresql's install path will be set to
        "$PG_DIR/$PG_VENV". If you want to store a specific
        pg_venv at another place, you can symlink this location to the new one.

        Uses environment variables PG_DIR, PG_CONFIGURE_OPTIONS, and PG_VENV.

    create_virtualenv:
        Create a new pg_venv, by copying the postgres' source tree, compiling
        it, installing it, running initdb, starting the server and creating a
        db using createdb.

    get_shell_function:
        Return the function pg() that's used as a wrapper around this script
        (necessary for the actions whose output need to be sourced, such as
        action workon). The output of this action itself is to be sourced.

        Line to put in your .bashrc:
            `source <(/absolute/path/to/pg_wrapper.py get_shell_function)`

    help, h:
        Display this help text

    install, i:
        Run `make install` in postgresql source dir

        Uses environment variable PG_DIR

    log, l:
        pg log [<pg_venv>]

        <pg_venv>: for which instance to show the log

        Show the server log, using `tail -f`.

    make, m:
        pg make [<make_args>]

        <make_args>: arguments that are passed to make (e.g. '-sj 4')

        Run `make` in postgresql source dir
        Uses environment variable PG_DIR

    make_clean, mc:
        Run `make clean` in postgresql source dir
        Uses environment variable PG_DIR

    restart:
        Similar to running `pg stop && pg start`

    rmdata:
        Removes the data directory for the current pg

    start:
        pg start [<pg_venv>]

        <pg_venv>: which instance to start

        Start a postgresql instance from pg_venv. If <pg_venv> is not specified,
        start the current one (defined by PG_VENV).
        Uses environment variables PG_VENV

    stop:
        pg stop [<pg_venv>]

        <pg_venv>: which instance to stop

        stop a postgresql instance. If <pg_venv> is not specified, stop the
        current one (defined by PG_VENV)
        Uses environment variables PG_VENV

    workon, w:
        pg workon <pg_venv>

        <pg_venv>: a string to identify the current postgresql build

        Set PATH to use PG_DIR/bin, set PG_VENV, PGPORT, PGDATA,
        LD_LIBRARY_PATH, and display <pg_venv> in the prompt (PS1). The
        output of this action is made to be sourced by bash (because it changes
        the environment). See action 'get-shell-function' to ease that.

Environment variables:
    PG_CONFIGURE_OPTIONS:
        Options that are passed to the configure script
        If it contains '--prefix', PG_VENV will have no effect during action
        'configure'

    PG_DIR:
        Contains path to the postgresql source code

    PG_VIRTUALENV_HOME:
        Contains the data for a pg_venv, including a copy of the source code
        that was used to generate the binaries, the binaries themselves, and
        the data dir.

    PG_VENV:
        Version of postgresql we are currently working on.
        Do not change this manually, use the 'workon' action.
        Changes the install path (option '--prefix' in `configure`), the
        search path for executables (PATH) and the data path (PGDATA)
'''


def check():
    '''
    Run make check in the postgresql source dir

    Uses env var PG_DIR
    '''
    pg_venv = get_env_var('PG_VENV')
    pg_src_dir = get_pg_src(pg_venv)
    cmd = 'cd {} && make -s check'.format(pg_src_dir)
    execute_cmd(cmd, 'Running make check', process_output=False)


def configure(additional_args=None, pg_venv=None, verbose=True, exit_on_fail=False):
    '''
    Run `./configure` in postgresql dir

    Uses env var PG_DIR for location of postgresql source, and
    PG_CONFIGURE_OPTIONS for options.
    additional_args parameter allows to add more options to configure
    '''
    if not pg_venv:
        pg_venv = get_env_var('PG_VENV')
    pg_src_dir = get_pg_src(pg_venv)
    pg_configure_options = os.environ.get('PG_CONFIGURE_OPTIONS', '')

    # if prefix is set in PG_CONFIGURE_OPTIONS, ignore it and display a warning
    warning_prefix_ignored = '--prefix' in pg_configure_options

    pg_configure_options += ' --prefix {}'.format(get_pg_venv_dir(pg_venv))

    if additional_args is None:
        additional_args = []
    # convert additional_args list to a string
    additional_args = ' '.join(additional_args)

    cmd = 'cd {} && ./configure --quiet {} {}'.format(pg_src_dir, pg_configure_options, additional_args)
    execute_cmd(cmd, 'Running configure script', verbose=verbose, exit_on_fail=exit_on_fail)

    # display warning if necessary
    if warning_prefix_ignored:
        log('PG_CONFIGURE_OPTIONS contained option --prefix, but this has been '
            'ignored.', 'warning')


def create_virtualenv(args=None):
    '''
    Create a new venv, by copying the source tree, configuring, compiling,
    installing, initializing the cluster, creating a db and starting the
    server.
    '''
    if args is None:
        pg_venv = get_env_var('PG_VENV')
    else:
        # only one argument is allowed
        if len(args) > 1:
            raise TypeError

        pg_venv = args[0]

    retrieve_postgres_source(pg_venv)

    configure(pg_venv=pg_venv, exit_on_fail=True)
    make(make_args=['-j {}'.format(psutil.cpu_count())], pg_venv=pg_venv, exit_on_fail=True)
    install(pg_venv=pg_venv, exit_on_fail=True)

    pg_bin = get_pg_bin(pg_venv)

    cmd = os.path.join(pg_bin, 'initdb -D {}'.format(get_pg_data(pg_venv)))
    execute_cmd(cmd, 'Initializing database', process_output=False, exit_on_fail=True)

    start([pg_venv], exit_on_fail=True)

    cmd = os.path.join(pg_bin, 'createdb -p {}'.format(get_pg_port(pg_venv)))
    execute_cmd(cmd, 'Creating a database', exit_on_fail=True)

    log('pg_virtualenv {} created. Run `pg workon {}` to use it.'.format(pg_venv, pg_venv), 'success')


def rm_virtualenv(args=None):
    '''
    Remove everything about a virtualenv
    '''
    if args is None:
        pg_venv = get_env_var('PG_VENV')
    else:
        # only one argument is allowed
        if len(args) > 1:
            raise TypeError

        pg_venv = args[0]

    if not virtualenv_exists(pg_venv):
        log('This virtualenv does not exist.', 'error')
        return

    pg_venv_dir = get_pg_venv_dir(pg_venv)

    # ask for a confirmation to remove the data
    log(
        'You are about to delete all the data for the {} pg_venv, located in {}. '
        'Please type its name to confirm:'.format(
            'specified' if args else 'current',
            pg_venv_dir
        ),
        message_type='warning'
    )
    data_delete_confirmation = input()

    if data_delete_confirmation != pg_venv:
        log("The data won't be deleted.", message_type='error')
    else:
        if pg_is_running(pg_venv):
            stop([pg_venv])
        cmd = 'rm -r {}'.format(pg_venv_dir)
        execute_cmd(cmd, 'Removing virtualenv {}'.format(pg_venv))


def virtualenv_exists(pg_venv):
    return os.path.isdir(get_pg_venv_dir(pg_venv))


def execute_action(action, action_args):
    '''
    Execute the function corresponding to an action
    This action can also be an alias
    '''
    # if action is an existing action name, execute the corresponding function
    if action in ACTIONS.keys():
        if action_args:
            try:
                ACTIONS[action](action_args)
            except TypeError as e:
                log('some arguments were not understood', 'error')
                log('error message: {}'.format(e))
                exit(2)
        else:
            ACTIONS[action]()

    # if action is an existing alias, then execute the function corresponding to
    # the action
    elif action in ALIASES.keys():
        action = ALIASES[action]
        execute_action(action, action_args)

    # if action isn't recognized, display help and exit
    else:
        log('unrecognized action {}'.format(action), 'error')
        usage()
        exit(-1)


def execute_cmd(cmd, cmd_description='', verbose=True, verbose_cmd=False, exit_on_fail=False, process_output=True):
    '''
    Execute a shell command, binding stdin and stdout to this process' stdin
    and stdout.
    The cmd_description will be displayed, along with OK or failed depending
    on the return code of the process, if verbose is True.
    The command to be executed will be printed if verbose_cmd is True.
    The process' output will be displayed if process_output is True, or if the
    process returns a non-zero code.
    '''
    if verbose_cmd:
        log('executing `{}`'.format(cmd))

    if verbose:
        log(cmd_description + '... ', end='')

    if not process_output:
        process = subprocess.Popen(cmd, shell=True, stdout=subprocess.PIPE, stderr=subprocess.PIPE)
    else:
        process = subprocess.Popen(cmd, shell=True)
    out, err = process.communicate()

    # display the process output if it returned non-zero, even if process output
    # is disabled.
    if process.returncode != 0 and process_output == False:
        print() # new line
        print(err.decode('utf-8'))

    if verbose:
        if process.returncode == 0:
            log('OK', 'success', prefix=False)
        else:
            log('failed', 'error')
            log('command used: {}'.format(cmd), 'error', prefix=False)

    if exit_on_fail and process.returncode != 0:
        exit(-1)

    return process.returncode


def get_env_var(env_var):
    '''
    Return the value of an environment variable
    '''
    try:
        return os.environ[env_var]
    except KeyError:
        # handle PG_VENV differently, as it mustn't be set by the user directly
        if env_var == 'PG_VENV':
            log('PG_VENV not set. Please run `pg workon <pg_venv>` first', 'error')

        else:
            log('Please set environment variable {}. See help for '
                'detail (pg help).'.format(env_var), 'error')

        exit(-1)


def get_pg_venv_dir(pg_venv):
    '''
    Return the directory containing a pg_venv
    '''
    pg_venv_home = get_env_var('PG_VIRTUALENV_HOME')
    return os.path.join(pg_venv_home, pg_venv)


def get_pg_src(pg_venv):
    '''
    Compute PGDATA for a pg_venv
    '''
    return os.path.join(get_pg_venv_dir(pg_venv), 'src')


def get_pg_data(pg_venv):
    '''
    Compute PGDATA for a pg_venv
    '''
    return os.path.join(get_pg_venv_dir(pg_venv), 'data')


def get_pg_bin(pg_venv):
    '''
    Compute the path where a pg_venv has been/will be installed
    '''
    return os.path.join(get_pg_venv_dir(pg_venv), 'bin')


def get_pg_lib(pg_venv):
    '''
    Compute the path where a pg_venv's libs have been/will be installed
    '''
    return os.path.join(get_pg_venv_dir(pg_venv), 'lib')


def get_pg_log(pg_venv):
    '''
    Compute the path where a pg_venv's logs will be stored
    '''
    return os.path.join(get_pg_venv_dir(pg_venv), '{}.log'.format(pg_venv))


def get_pg_port(pg_venv):
    '''
    Compute the port postgres will listen to, depending on its virtualenv name
    '''
    # convert the virtualenv name into an int
    pg_port = int(''.join(format(ord(l), 'b') for l in pg_venv), base=2)

    # make sure 1024 <= pg_port < 65535
    pg_port = pg_port % (65535 - 1024) + 1024

    return pg_port


<<<<<<< HEAD
def retrieve_postgres_source(pg_venv=None):
    '''
    Copy the source code of postgres (location described in an env var) into
    the src dir of the pg_venv
    '''
    if pg_venv is None:
        pg_venv = get_env_var('PG_VENV')

    pg_dir = get_env_var('PG_DIR')
    pg_src = get_pg_src(pg_venv)

    # create the necessary directories
    cmd = 'mkdir -p "{}"'.format(pg_src)
    execute_cmd(cmd, 'Creating directories', exit_on_fail=True)

    # copy the source tree
    current_commit = subprocess.check_output('cd {} && git describe --tags'.format(pg_dir), shell=True).strip().decode('utf-8')
    cmd = 'cd {} && git archive --format=tar HEAD | (cd {} && tar xf -)'.format(pg_dir, pg_src)
    execute_cmd(cmd, "Copying PostgreSQL's source tree, commit {}".format(current_commit), exit_on_fail=True)



=======
>>>>>>> e25a6629
def get_shell_function():
    '''
    Return the text for the function pg(), used as a wrapper around this
    script.
    All the actions whose output need to be sourced should go in the if clause
    of the pg function, except this one (otherwise we would get into a
    never-ending loop).
    '''
    sourced_actions = ['w', 'workon']
    script_path = sys.argv[0] # this should be an absolute path
    output = '# Put the following line in your .bashrc, and make sure it uses an absolute path:\n'
    output += '# source <({} get_shell_function)\n'.format(script_path)

    prefix = '' # manage indentation

    output += prefix + 'function pg {\n'
    prefix += '    '

    if_clause = 'if [[ -n $1 && ('

    # first action handled separately
    if_clause += '$1 = {}'.format(sourced_actions[0])

    # other actions
    for action in sourced_actions[1:]:
        if_clause += ' || $1 = {}'.format(action)
    if_clause += ') ]]; then\n'

    output += prefix + if_clause
    prefix += '    '

    output += prefix + 'source <({} $@ || echo "echo $($_)")\n'.format(script_path)

    prefix = prefix[:-4]
    output += prefix + 'else\n'
    prefix += '    '

    output += prefix + '{} $@\n'.format(script_path)

    prefix = prefix[:-4]
    output += prefix + 'fi\n'

    prefix = prefix[:-4]
    output += '}'

    print(output)


def install(pg_venv=None, verbose=True, exit_on_fail=False):
    '''
    Run make install in postgresql source dir
    '''
    if not pg_venv:
        pg_venv = get_env_var('PG_VENV')
    pg_src_dir = get_pg_src(pg_venv)
    cmd = 'cd {} && make -s install && cd contrib && make -s install'.format(pg_src_dir)
    execute_cmd(cmd, 'Installing PostgreSQL', verbose, process_output=False, exit_on_fail=exit_on_fail)


def colorize(message, message_type='log'):
    '''
    Add color code to a string
    '''
    if message_type == 'log':
        # don't change color
        pass
    elif message_type == 'error':
        # red
        message = '\033[0;31m' + message + '\033[0;m'
    elif message_type == 'success':
        # green
        message = '\033[0;32m' + message + '\033[0;m'
    elif message_type == 'warning':
        # yellow
        message = '\033[0;33m' + message + '\033[0;m'

    return message


def log(message, message_type='log', end='\n', prefix=True):
    '''
    Print a message to stdout
    message_type changes the color in which the message is displayed
    Possible message_type values: log, error, success
    '''
    print((LOG_PREFIX if prefix else '') + colorize(message, message_type), end=end, flush=True)



def make(make_args=None, pg_venv=None, verbose=True, exit_on_fail=False):
    '''
    Run make in the postgresql source dir

    Uses env var PG_DIR
    <make_args> options that are passed to make
    '''
    if not pg_venv:
        pg_venv = get_env_var('PG_VENV')
    pg_src_dir = get_pg_src(pg_venv)

    if make_args is None:
        make_args = []
    # convert make_args list into a string
    make_args = ' '.join(make_args)

    cmd = 'cd {} && make -s {} && cd contrib && make -s {}'.format(pg_src_dir, make_args, make_args)
    execute_cmd(cmd, 'Compiling PostgreSQL', verbose, exit_on_fail=exit_on_fail, process_output=False)


def make_clean():
    '''
    Run make clean in the postgresql source dir

    Uses env var PG_DIR
    '''
    pg_venv = get_env_var('PG_VENV')
    pg_src_dir = get_pg_src(pg_venv)
    cmd = 'cd {} && make -s clean'.format(pg_src_dir)
    execute_cmd(cmd, 'Running make clean')


def restart():
    '''
    Runs actions stop and start
    '''
    if pg_is_running():
        stop()
    start()


def pg_is_running(pg_venv=None):
    '''
    Check if postgres is running
    '''
    if not pg_venv:
        pg_venv = get_env_var('PG_VENV')

    pg_ctl = os.path.join(get_pg_bin(pg_venv), 'pg_ctl')

    cmd = '{} status -D {}'.format(pg_ctl, get_pg_data(pg_venv))
    return_code = execute_cmd(cmd, verbose=False, process_output=False)

    return return_code == 0


def rmdata(args=None):
    '''
    Removes the data directory for the specified pg_venv.
    If a pg_venv is not provided, remove the data directory for the current one.
    '''
    if args is None:
        pg_venv = get_env_var('PG_VENV')
    else:
        # only one argument is allowed
        if len(args) > 1:
            raise TypeError

        pg_venv = args[0]

    pg_data_dir = get_pg_data(pg_venv)

    # ask for a confirmation to remove the data
    log(
        'You are about to delete all the data in your database, located in {}. '
        'Please type its name to confirm:'.format(
            'specified' if args else 'current',
            pg_data_dir
        ),
        message_type='warning'
    )
    data_delete_confirmation = input()

    if data_delete_confirmation != pg_venv:
        log("The data won't be deleted.", message_type='error')
    else:
        if pg_is_running(pg_venv):
            stop()
        cmd = 'rm -r {}/*'.format(pg_data_dir)
        execute_cmd(cmd, 'Removing all the data')


def server_log(args=None):
    '''
    Display the server log
    If a pg_venv name is not provided, show the log for the current one.
    '''
    if args is None:
        pg_venv = get_env_var('PG_VENV')
    else:
        # only one argument is allowed
        if len(args) > 1:
            raise TypeError

        pg_venv = args[0]

    # show the log
    cmd = 'tail -f {}'.format(get_pg_log(pg_venv))
    execute_cmd(cmd, 'Displaying server log')

def start(args=None, exit_on_fail=False):
    '''
    Start a postgresql instance
    If a pg_venv name is not provided, start the current one.
    '''
    if args is None:
        pg_venv = get_env_var('PG_VENV')
    else:
        # only one argument is allowed
        if len(args) > 1:
            raise TypeError

        pg_venv = args[0]

    # start postgresql
    cmd = '{} start -D {} -l {} --core-files --wait -o "-p {}"'.format(
        os.path.join(get_pg_bin(pg_venv), 'pg_ctl'),
        get_pg_data(pg_venv),
        get_pg_log(pg_venv),
        get_pg_port(pg_venv)
    )
    execute_cmd(cmd, 'Starting PostgreSQL', process_output=False, exit_on_fail=exit_on_fail)


def stop(args=None):
    '''
    Stop a postgresql instance
    If a pg_venv name is not provided, stop the current one.
    '''
    if args is None:
        pg_venv = get_env_var('PG_VENV')
        pg_ctl = os.path.join(get_pg_bin(pg_venv), 'pg_ctl')
        cmd = '{} stop'.format(pg_ctl)
    else:
        # only one argument is allowed
        if len(args) > 1:
            raise TypeError

        pg_venv = args[0]
        pg_ctl = os.path.join(get_pg_bin(pg_venv), 'pg_ctl')

        # if venv is given as a parameter, pass the data dir as parameter to
        # pg_ctl
        pg_data_dir = get_pg_data(pg_venv)
        cmd = '{} stop -D {}'.format(pg_ctl, pg_data_dir)

    # stop postgresql
    execute_cmd(cmd, 'Stopping PostgreSQL', process_output=False)


def usage():
    print(USAGE)


def workon(args=None):
    '''
    Print commands to set PG_VENV, PATH, PGDATA, LD_LIBRARY_PATH, PGPORT.
    The result of this command is made to be sourced by the shell.

    There is a default value for args even though the parameter is mandatory,
    because we want to exit gracefully (since the output of this function is
    sourced).
    '''
    try:
        # we only expect one argument
        if args is None:
            raise TypeError("Missing argument pg_venv. See 'pg help' for details")
        if len(args) > 1:
            raise TypeError("Too many arguments. See 'pg help' for details")
        pg_venv = args[0]

        # raise an exception if the desired virtualenv does not exist
        if not virtualenv_exists(pg_venv):
            raise Exception('pg virtualenv {} does not exist. Use `pg create_virtualenv {}` to create it.'.format(pg_venv, pg_venv))

        previous_pg_venv  = os.environ.get('PG_VENV', None)

        path = os.environ['PATH'].split(':')
        # remove previous version from PATH
        if previous_pg_venv is not None:
            previous_pg_path = get_pg_bin(previous_pg_venv)
            path = [p for p in path if p != previous_pg_path]

        # update path for current pg_venv
        pg_bin_path = get_pg_bin(pg_venv)
        path.insert(0, pg_bin_path)
        output = 'export PATH={}\n'.format(':'.join(path))

        ld_library_path = os.environ.get('LD_LIBRARY_PATH', '').split(':')
        # remove previous version from LD_LIBRARY_PATH
        if previous_pg_venv is not None:
            previous_pg_lib_path = get_pg_lib(previous_pg_venv)
            ld_library_path = [p for p in ld_library_path if p != previous_pg_lib_path]

        # update LD_LIBRARY_PATH for current pg_venv
        pg_lib_path = get_pg_lib(pg_venv)
        ld_library_path.insert(0, pg_lib_path)
        output += 'export LD_LIBRARY_PATH={}\n'.format(':'.join(ld_library_path))

        # set PGPORT variable
        # port is determined from the venv name, 1024 <= port <= 65535
        # collisions are possible and not handled
        pg_port = get_pg_port(pg_venv)
        output += 'export PGPORT={}\n'.format(pg_port)

        # update PS1 variable to display current pg_venv and PGPORT, and remove
        # previous version
        # Can't use .format() here for some obscure reason
        # because of that characters mess
        output += r'export PS1="[pg:' + pg_venv + ':' + str(pg_port) + r']${PS1#\[pg:*\]}"' + '\n'

        # set PG_VENV variable
        output += 'export PG_VENV={}\n'.format(pg_venv)

        # set PGDATA variable
        pg_data = get_pg_data(pg_venv)
        output += 'export PGDATA={}\n'.format(pg_data)

    except Exception as e:
        output = 'echo -e "\033[0;31m{}\033[0;m"'.format(e)

    print(output)


ACTIONS = {
    'check': check,
    'configure': configure,
    'create_virtualenv': create_virtualenv,
    'get_shell_function': get_shell_function,
    'help': usage,
    'install': install,
    'log': server_log,
    'make': make,
    'make_clean': make_clean,
    'rmdata': rmdata,
    'restart': restart,
    'rm_virtualenv': rm_virtualenv,
    'start': start,
    'stop': stop,
    'workon': workon,
}

ALIASES = {
    'c': 'configure',
    'ck': 'check',
    'h': 'help',
    'i': 'install',
    'l': 'log',
    'm': 'make',
    'mc': 'make_clean',
    'w': 'workon',
}


if __name__ == '__main__':
    args = sys.argv
    if len(args) < 2:
        usage()
        exit()

    action = args[1]
    action_args = args[2:] if len(args) > 2 else None
    execute_action(action, action_args)<|MERGE_RESOLUTION|>--- conflicted
+++ resolved
@@ -394,7 +394,6 @@
     return pg_port
 
 
-<<<<<<< HEAD
 def retrieve_postgres_source(pg_venv=None):
     '''
     Copy the source code of postgres (location described in an env var) into
@@ -416,9 +415,6 @@
     execute_cmd(cmd, "Copying PostgreSQL's source tree, commit {}".format(current_commit), exit_on_fail=True)
 
 
-
-=======
->>>>>>> e25a6629
 def get_shell_function():
     '''
     Return the text for the function pg(), used as a wrapper around this
